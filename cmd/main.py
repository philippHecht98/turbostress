--- conflicted
+++ resolved
@@ -1,61 +1,54 @@
-import subprocess
-import psutil
-import math
-import socket
-import time
-
-def get_command(prog, threads):
-    return ['../parsec/parsec-3.0/bin/parsecmgmt', '-a',  'run', '-p', prog, '-i', 'simlarge', '-n', str(threads)]
-    
-    
-def execute_command(prog):
-    print(prog)
-    pid = subprocess.Popen(
-        prog,
-        stdout=subprocess.PIPE,
-        stderr=subprocess.PIPE,
-        shell=False
-    )
-    return pid
-    
-cpu_size = psutil.cpu_count()
-
-
-programs = ['fluidanimate', 'ferret', 'blackscholes', 'streamcluster', 'swaptions', 'vips', 'netstreamcluster', 'netferret']
-
-
-host_address = tuple(['192.168.122.1', 4444])
-
-sock = socket.socket(socket.AF_INET, socket.SOCK_STREAM)
-
-sock.bind(('0.0.0.0', 4445))
-sock.connect(host_address)
-
-repitition = 1
-
-for program in programs:
-    
-    threads = cpu_size
-    if program == 'fluidanimate':
-        threads = 2 ** int(math.log(cpu_size, 2))
-<<<<<<< HEAD
-            
-    pid = execute_command(get_command(program, threads))
-    pid.wait()
-
-=======
-    
-    
-    for i in range(repitition):
-        sock.send('{}/{}/{}\n'.format(program, str(100), str(i)).encode('utf-8'))
-        pid = execute_command(get_command(program, threads))
-        try:        
-            pid.wait(60)
-        except subprocess.TimeoutExpired:
-            print('timeout')
-            pid.kill()
-        sock.send('fin\n'.encode('utf-8'))
-        time.sleep(10)
-
-sock.send('finished recording\n'.encode('utf-8'))
->>>>>>> 807b55f3
+import subprocess
+import psutil
+import math
+import socket
+import time
+
+def get_command(prog, threads):
+    return ['../parsec/parsec-3.0/bin/parsecmgmt', '-a',  'run', '-p', prog, '-i', 'simlarge', '-n', str(threads)]
+    
+    
+def execute_command(prog):
+    print(prog)
+    pid = subprocess.Popen(
+        prog,
+        stdout=subprocess.PIPE,
+        stderr=subprocess.PIPE,
+        shell=False
+    )
+    return pid
+    
+cpu_size = psutil.cpu_count()
+
+
+programs = ['fluidanimate', 'ferret', 'blackscholes', 'streamcluster', 'swaptions', 'vips', 'netstreamcluster', 'netferret']
+
+
+host_address = tuple(['192.168.122.1', 4444])
+
+sock = socket.socket(socket.AF_INET, socket.SOCK_STREAM)
+
+sock.bind(('0.0.0.0', 4445))
+sock.connect(host_address)
+
+repitition = 1
+
+for program in programs:
+    
+    threads = cpu_size
+    if program == 'fluidanimate':
+        threads = 2 ** int(math.log(cpu_size, 2))
+    
+    
+    for i in range(repitition):
+        sock.send('{}/{}/{}\n'.format(program, str(100), str(i)).encode('utf-8'))
+        pid = execute_command(get_command(program, threads))
+        try:        
+            pid.wait(60)
+        except subprocess.TimeoutExpired:
+            print('timeout')
+            pid.kill()
+        sock.send('fin\n'.encode('utf-8'))
+        time.sleep(10)
+
+sock.send('finished recording\n'.encode('utf-8'))